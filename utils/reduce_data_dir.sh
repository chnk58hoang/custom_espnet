#!/bin/bash

# koried, 10/29/2012

# Reduce a data set based on a list of turn-ids

if [ $# != 3 ]; then
echo "usage: $0 srcdir turnlist destdir"
exit 1;
fi

srcdir=$1
reclist=$2
destdir=$3

if [ ! -f ${srcdir}/utt2spk ]; then
echo "$0: no such file $srcdir/utt2spk"
exit 1;
fi

function do_filtering {
# assumes the utt2spk and spk2utt files already exist.
<<<<<<< HEAD
	[ -f ${srcdir}/feats.scp ] && utils/filter_scp.pl ${destdir}/utt2spk <${srcdir}/feats.scp >${destdir}/feats.scp
	[ -f ${srcdir}/wav.scp ] && utils/filter_scp.pl ${destdir}/utt2spk <${srcdir}/wav.scp >${destdir}/wav.scp
	[ -f ${srcdir}/text ] && utils/filter_scp.pl ${destdir}/utt2spk <${srcdir}/text >${destdir}/text
	[ -f ${srcdir}/spk2gender ] && utils/filter_scp.pl ${destdir}/spk2utt <${srcdir}/spk2gender >${destdir}/spk2gender
	[ -f ${srcdir}/cmvn.scp ] && utils/filter_scp.pl ${destdir}/spk2utt <${srcdir}/cmvn.scp >${destdir}/cmvn.scp
	if [ -f ${srcdir}/segments ]; then
		utils/filter_scp.pl ${destdir}/utt2spk <${srcdir}/segments >${destdir}/segments
		awk '{print $2;}' ${destdir}/segments | sort | uniq > ${destdir}/reco # recordings.
=======
	[ -f $srcdir/feats.scp ] && utils/filter_scp.pl $destdir/utt2spk <$srcdir/feats.scp >$destdir/feats.scp
	[ -f $srcdir/wav.scp ] && utils/filter_scp.pl $destdir/utt2spk <$srcdir/wav.scp >$destdir/wav.scp
	[ -f $srcdir/text ] && utils/filter_scp.pl $destdir/utt2spk <$srcdir/text >$destdir/text
	[ -f $srcdir/utt2num_frames ] && utils/filter_scp.pl $destdir/utt2spk <$srcdir/utt2num_frames >$destdir/utt2num_frames
	[ -f $srcdir/spk2gender ] && utils/filter_scp.pl $destdir/spk2utt <$srcdir/spk2gender >$destdir/spk2gender
	[ -f $srcdir/cmvn.scp ] && utils/filter_scp.pl $destdir/spk2utt <$srcdir/cmvn.scp >$destdir/cmvn.scp
	if [ -f $srcdir/segments ]; then
		utils/filter_scp.pl $destdir/utt2spk <$srcdir/segments >$destdir/segments
		awk '{print $2;}' $destdir/segments | sort | uniq > $destdir/reco # recordings.
>>>>>>> 5e3cee23
		# The next line would override the command above for wav.scp, which would be incorrect.
		[ -f ${srcdir}/wav.scp ] && utils/filter_scp.pl ${destdir}/reco <${srcdir}/wav.scp >${destdir}/wav.scp
		[ -f ${srcdir}/reco2file_and_channel ] && \
			utils/filter_scp.pl ${destdir}/reco <${srcdir}/reco2file_and_channel >${destdir}/reco2file_and_channel
		
		# Filter the STM file for proper sclite scoring (this will also remove the comments lines)
		[ -f ${srcdir}/stm ] && utils/filter_scp.pl ${destdir}/reco < ${srcdir}/stm > ${destdir}/stm
		rm ${destdir}/reco
	fi
	srcutts=$(wc -l < ${srcdir}/utt2spk)
	destutts=$(wc -l < ${destdir}/utt2spk)
	echo "Reduced #utt from $srcutts to $destutts"
}

mkdir -p ${destdir}

# filter the utt2spk based on the set of recordings
utils/filter_scp.pl ${reclist} < ${srcdir}/utt2spk > ${destdir}/utt2spk

utils/utt2spk_to_spk2utt.pl < ${destdir}/utt2spk > ${destdir}/spk2utt
do_filtering;<|MERGE_RESOLUTION|>--- conflicted
+++ resolved
@@ -20,26 +20,15 @@
 
 function do_filtering {
 # assumes the utt2spk and spk2utt files already exist.
-<<<<<<< HEAD
 	[ -f ${srcdir}/feats.scp ] && utils/filter_scp.pl ${destdir}/utt2spk <${srcdir}/feats.scp >${destdir}/feats.scp
 	[ -f ${srcdir}/wav.scp ] && utils/filter_scp.pl ${destdir}/utt2spk <${srcdir}/wav.scp >${destdir}/wav.scp
 	[ -f ${srcdir}/text ] && utils/filter_scp.pl ${destdir}/utt2spk <${srcdir}/text >${destdir}/text
+	[ -f ${srcdir}/utt2num_frames ] && utils/filter_scp.pl ${destdir}/utt2spk <${srcdir}/utt2num_frames >${destdir}/utt2num_frames
 	[ -f ${srcdir}/spk2gender ] && utils/filter_scp.pl ${destdir}/spk2utt <${srcdir}/spk2gender >${destdir}/spk2gender
 	[ -f ${srcdir}/cmvn.scp ] && utils/filter_scp.pl ${destdir}/spk2utt <${srcdir}/cmvn.scp >${destdir}/cmvn.scp
 	if [ -f ${srcdir}/segments ]; then
 		utils/filter_scp.pl ${destdir}/utt2spk <${srcdir}/segments >${destdir}/segments
 		awk '{print $2;}' ${destdir}/segments | sort | uniq > ${destdir}/reco # recordings.
-=======
-	[ -f $srcdir/feats.scp ] && utils/filter_scp.pl $destdir/utt2spk <$srcdir/feats.scp >$destdir/feats.scp
-	[ -f $srcdir/wav.scp ] && utils/filter_scp.pl $destdir/utt2spk <$srcdir/wav.scp >$destdir/wav.scp
-	[ -f $srcdir/text ] && utils/filter_scp.pl $destdir/utt2spk <$srcdir/text >$destdir/text
-	[ -f $srcdir/utt2num_frames ] && utils/filter_scp.pl $destdir/utt2spk <$srcdir/utt2num_frames >$destdir/utt2num_frames
-	[ -f $srcdir/spk2gender ] && utils/filter_scp.pl $destdir/spk2utt <$srcdir/spk2gender >$destdir/spk2gender
-	[ -f $srcdir/cmvn.scp ] && utils/filter_scp.pl $destdir/spk2utt <$srcdir/cmvn.scp >$destdir/cmvn.scp
-	if [ -f $srcdir/segments ]; then
-		utils/filter_scp.pl $destdir/utt2spk <$srcdir/segments >$destdir/segments
-		awk '{print $2;}' $destdir/segments | sort | uniq > $destdir/reco # recordings.
->>>>>>> 5e3cee23
 		# The next line would override the command above for wav.scp, which would be incorrect.
 		[ -f ${srcdir}/wav.scp ] && utils/filter_scp.pl ${destdir}/reco <${srcdir}/wav.scp >${destdir}/wav.scp
 		[ -f ${srcdir}/reco2file_and_channel ] && \

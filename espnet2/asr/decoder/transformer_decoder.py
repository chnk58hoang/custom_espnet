# Copyright 2019 Shigeki Karita
#  Apache 2.0  (http://www.apache.org/licenses/LICENSE-2.0)

"""Decoder definition."""
from typing import Any
from typing import List
from typing import Optional
from typing import Sequence
from typing import Tuple
from typing import Union

import torch
from typeguard import check_argument_types

from espnet.nets.pytorch_backend.nets_utils import make_pad_mask
from espnet.nets.pytorch_backend.nets_utils import to_device
from espnet.nets.pytorch_backend.transducer.transformer_decoder_layer import (
    DecoderLayer as TransDecoderLayer,  # noqa: H301
)
from espnet.nets.pytorch_backend.transducer.utils import check_state
from espnet.nets.pytorch_backend.transducer.utils import pad_batch_state
from espnet.nets.pytorch_backend.transducer.utils import pad_sequence
from espnet.nets.pytorch_backend.transformer.attention import MultiHeadedAttention
from espnet.nets.pytorch_backend.transformer.decoder_layer import DecoderLayer
from espnet.nets.pytorch_backend.transformer.dynamic_conv import DynamicConvolution
from espnet.nets.pytorch_backend.transformer.dynamic_conv2d import DynamicConvolution2D
from espnet.nets.pytorch_backend.transformer.embedding import PositionalEncoding
from espnet.nets.pytorch_backend.transformer.layer_norm import LayerNorm
from espnet.nets.pytorch_backend.transformer.lightconv import LightweightConvolution
from espnet.nets.pytorch_backend.transformer.lightconv2d import LightweightConvolution2D
from espnet.nets.pytorch_backend.transformer.mask import subsequent_mask
from espnet.nets.pytorch_backend.transformer.positionwise_feed_forward import (
    PositionwiseFeedForward,  # noqa: H301
)
from espnet.nets.pytorch_backend.transformer.repeat import repeat
from espnet.nets.scorer_interface import BatchScorerInterface
from espnet2.asr.decoder.abs_decoder import AbsDecoder
from espnet2.asr.transducer.beam_search_transducer import Hypothesis


class BaseTransformerDecoder(AbsDecoder, BatchScorerInterface):
    """Base class of Transfomer decoder module.

    Args:
        vocab_size: output dim
        encoder_output_size: dimension of attention
        attention_heads: the number of heads of multi head attention
        linear_units: the number of units of position-wise feed forward
        num_blocks: the number of decoder blocks
        dropout_rate: dropout rate
        self_attention_dropout_rate: dropout rate for attention
        input_layer: input layer type
        use_output_layer: whether to use output layer
        pos_enc_class: PositionalEncoding or ScaledPositionalEncoding
        normalize_before: whether to use layer_norm before the first block
        concat_after: whether to concat attention layer's input and output
            if True, additional linear will be applied.
            i.e. x -> x + linear(concat(x, att(x)))
            if False, no additional linear will be applied.
            i.e. x -> x + att(x)
        use_attention: whether to use second self-attn module (transducer)
        embed_pad: embedding idx for transducer model (eq. to blank)

    """

    def __init__(
        self,
        vocab_size: int,
        encoder_output_size: int,
        dropout_rate: float = 0.1,
        positional_dropout_rate: float = 0.1,
        input_layer: str = "embed",
        use_output_layer: bool = True,
        pos_enc_class=PositionalEncoding,
        normalize_before: bool = True,
        use_attention: bool = True,
        embed_pad: Optional[int] = None,
    ):
        assert check_argument_types()
        super().__init__()
        attention_dim = encoder_output_size

        if input_layer == "embed":
            self.embed = torch.nn.Sequential(
                torch.nn.Embedding(vocab_size, attention_dim, padding_idx=embed_pad),
                pos_enc_class(attention_dim, positional_dropout_rate),
            )
        elif input_layer == "linear":
            self.embed = torch.nn.Sequential(
                torch.nn.Linear(vocab_size, attention_dim),
                torch.nn.LayerNorm(attention_dim),
                torch.nn.Dropout(dropout_rate),
                torch.nn.ReLU(),
                pos_enc_class(attention_dim, positional_dropout_rate),
            )
        else:
            raise ValueError(f"only 'embed' or 'linear' is supported: {input_layer}")

        self.blank = embed_pad
        self.dunits = attention_dim
        self.odim = vocab_size

        self.use_attention = use_attention
        self.normalize_before = normalize_before
        if self.normalize_before:
            self.after_norm = LayerNorm(attention_dim)
        if use_output_layer:
            self.output_layer = torch.nn.Linear(attention_dim, vocab_size)
        else:
            self.output_layer = None

        # Must set by the inheritance
        self.decoders = None

    def forward(
        self,
        hs_pad: torch.Tensor,
        hlens: torch.Tensor,
        ys_in_pad: torch.Tensor,
        ys_in_lens: torch.Tensor,
    ) -> Tuple[torch.Tensor, torch.Tensor]:
        """Forward decoder.

        Args:
            hs_pad: encoded memory, float32  (batch, maxlen_in, feat)
            hlens: (batch)
            ys_in_pad:
                input token ids, int64 (batch, maxlen_out)
                if input_layer == "embed"
                input tensor (batch, maxlen_out, #mels) in the other cases
            ys_in_lens: (batch)
        Returns:
            (tuple): tuple containing:

            x: decoded token score before softmax (batch, maxlen_out, token)
                if use_output_layer is True,
            olens: (batch, )
        """
        tgt = ys_in_pad
        x = self.embed(tgt)

<<<<<<< HEAD
        if self.use_attention:
            # tgt_mask: (B, 1, L)
            tgt_mask = (~make_pad_mask(ys_in_lens)[:, None, :]).to(tgt.device)
            # m: (1, L, L)
            m = subsequent_mask(tgt_mask.size(-1), device=tgt_mask.device).unsqueeze(0)
            # tgt_mask: (B, L, L)
            tgt_mask = tgt_mask & m

            memory = hs_pad
            memory_mask = (~make_pad_mask(hlens))[:, None, :].to(memory.device)

            x, tgt_mask, memory, memory_mask = self.decoders(
                x, tgt_mask, memory, memory_mask
            )
            olens = tgt_mask.sum(1)
        else:
            tgt_mask = tgt != self.blank
            m = subsequent_mask(tgt_mask.size(-1), device=tgt_mask.device).unsqueeze(0)
            tgt_mask = tgt_mask.unsqueeze(-2) & m

            x, tgt_mask = self.decoders(x, tgt_mask)
            olens = tgt_mask
=======
        memory = hs_pad
        memory_mask = (~make_pad_mask(hlens, maxlen=memory.size(1)))[:, None, :].to(
            memory.device
        )
>>>>>>> c9319e1c

        if self.normalize_before:
            x = self.after_norm(x)
        if self.output_layer is not None:
            x = self.output_layer(x)

        return x, olens

    def init_state(self, init_tensor: torch.Tensor = None) -> Optional[List]:
        """Initialize decoder states."""
        if self.blank == 0:
            state = [None] * len(self.decoders)
        else:
            state = None

        return state

    def init_batch_states(self, init_tensor: torch.Tensor = None) -> Optional[List]:
        """Initialize decoder states."""

        return self.init_state()

    def forward_one_step(
        self,
        tgt: torch.Tensor,
        tgt_mask: torch.Tensor,
        memory: torch.Tensor,
        cache: List[torch.Tensor] = None,
    ) -> Tuple[torch.Tensor, List[torch.Tensor]]:
        """Forward one step.

        Args:
            tgt: input token ids, int64 (batch, maxlen_out)
            tgt_mask: input token mask,  (batch, maxlen_out)
                      dtype=torch.uint8 in PyTorch 1.2-
                      dtype=torch.bool in PyTorch 1.2+ (include 1.2)
            memory: encoded memory, float32  (batch, maxlen_in, feat)
            cache: cached output list of (batch, max_time_out-1, size)
        Returns:
            y, cache: NN output value and cache per `self.decoders`.
            y.shape` is (batch, maxlen_out, token)
        """
        x = self.embed(tgt)
        if cache is None:
            cache = [None] * len(self.decoders)
        new_cache = []
        for c, decoder in zip(cache, self.decoders):
            x, tgt_mask, memory, memory_mask = decoder(
                x, tgt_mask, memory, None, cache=c
            )
            new_cache.append(x)

        if self.normalize_before:
            y = self.after_norm(x[:, -1])
        else:
            y = x[:, -1]
        if self.output_layer is not None:
            y = torch.log_softmax(self.output_layer(y), dim=-1)

        return y, new_cache

    def score(self, ys, state, x):
        """Score."""
        ys_mask = subsequent_mask(len(ys), device=x.device).unsqueeze(0)
        logp, state = self.forward_one_step(
            ys.unsqueeze(0), ys_mask, x.unsqueeze(0), cache=state
        )
        return logp.squeeze(0), state

    def batch_score(
        self, ys: torch.Tensor, states: List[Any], xs: torch.Tensor
    ) -> Tuple[torch.Tensor, List[Any]]:
        """Score new token batch.

        Args:
            ys (torch.Tensor): torch.int64 prefix tokens (n_batch, ylen).
            states (List[Any]): Scorer states for prefix tokens.
            xs (torch.Tensor):
                The encoder feature that generates ys (n_batch, xlen, n_feat).

        Returns:
            tuple[torch.Tensor, List[Any]]: Tuple of
                batchfied scores for next token with shape of `(n_batch, n_vocab)`
                and next state list for ys.

        """
        # merge states
        n_batch = len(ys)
        n_layers = len(self.decoders)
        if states[0] is None:
            batch_state = None
        else:
            # transpose state of [batch, layer] into [layer, batch]
            batch_state = [
                torch.stack([states[b][i] for b in range(n_batch)])
                for i in range(n_layers)
            ]

        # batch decoding
        ys_mask = subsequent_mask(ys.size(-1), device=xs.device).unsqueeze(0)
        logp, states = self.forward_one_step(ys, ys_mask, xs, cache=batch_state)

        # transpose state of [layer, batch] into [batch, layer]
        state_list = [[states[i][b] for i in range(n_layers)] for b in range(n_batch)]
        return logp, state_list

    def step_transducer(
        self, hyp: Hypothesis, cache: dict, init_tensor: torch.Tensor = None
    ) -> List[torch.Tensor]:
        """Forward one step.

        Args:
            hyp: Hypothesis
            cache: States cache

        Returns:
            y: Decoder outputs (1, D_dec)
            new_state: Decoder outputs [L x (1, max_len, D_dec)]
            lm_tokens: Token id for LM (1)

        """
        tgt = to_device(self, torch.tensor(hyp.yseq).unsqueeze(0))
        lm_tokens = tgt[:, -1]

        str_yseq = "".join([str(x) for x in hyp.yseq])

        if str_yseq in cache:
            y, new_state = cache[str_yseq]
        else:
            tgt_mask = to_device(self, subsequent_mask(len(hyp.yseq)).unsqueeze(0))

            state = check_state(hyp.dec_state, (tgt.size(1) - 1), self.blank)

            tgt = self.embed(tgt)

            new_state = []
            for s, decoder in zip(state, self.decoders):
                tgt, tgt_mask = decoder(tgt, tgt_mask, cache=s)
                new_state.append(tgt)

            if self.normalize_before:
                y = self.after_norm(tgt[:, -1])
            else:
                y = tgt[:, -1]

            cache[str_yseq] = (y, new_state)

        return y, new_state, lm_tokens

    def batch_step_transducer(
        self,
        hyps: List,
        batch_states: List[torch.Tensor],
        cache: dict,
        init_tensor: torch.Tensor = None,
    ) -> Union[torch.Tensor, List[torch.Tensor]]:
        """Forward batch one step.

        Args:
            hyps: Batch of hypotheses
            batch_states: Decoder states [L x (B, max_len, D_dim)]
            cache: States cache

        Returns:
            batch_y: Decoder outputs (B, D_dec)
            batch_states: Decoder states [L x (B, max_len, dec_dim)]
            lm_tokens: Batch of token ids for LM (B, 1)

        """
        final_batch = len(hyps)

        tokens = []
        process = []
        done = [None for _ in range(final_batch)]

        for i, hyp in enumerate(hyps):
            str_yseq = "".join([str(x) for x in hyp.yseq])

            if str_yseq in cache:
                done[i] = (*cache[str_yseq], hyp.yseq)
            else:
                tokens.append(hyp.yseq)
                process.append((str_yseq, hyp.dec_state, hyp.yseq))

        if process:
            batch = len(tokens)

            tokens = pad_sequence(tokens, self.blank)
            b_tokens = to_device(self, torch.LongTensor(tokens).view(batch, -1))

            tgt_mask = to_device(
                self,
                subsequent_mask(b_tokens.size(-1)).unsqueeze(0).expand(batch, -1, -1),
            )

            dec_state = self.init_batch_states()

            dec_state = self._create_batch_states(
                dec_state,
                [p[1] for p in process],
                tokens,
            )

            tgt = self.embed(b_tokens)

            next_state = []
            for s, decoder in zip(dec_state, self.decoders):
                tgt, tgt_mask = decoder(tgt, tgt_mask, cache=s)
                next_state.append(tgt)

            if self.normalize_before:
                tgt = self.after_norm(tgt[:, -1])
            else:
                tgt = tgt[:, -1]

        j = 0
        for i in range(final_batch):
            if done[i] is None:
                new_state = self._select_state(next_state, j)

                done[i] = (tgt[j], new_state, process[j][2])
                cache[process[j][0]] = (tgt[j], new_state)

                j += 1

        batch_states = self._create_batch_states(
            batch_states, [d[1] for d in done], [d[2] for d in done]
        )
        batch_y = torch.stack([d[0] for d in done])

        lm_tokens = to_device(
            self, torch.LongTensor([h.yseq[-1] for h in hyps]).view(final_batch)
        )

        return batch_y, batch_states, lm_tokens

    def _select_state(
        self, batch_states: List[torch.Tensor], idx: int
    ) -> List[torch.Tensor]:
        """Get decoder state from batch of states, for given id.

        Args:
            batch_states: Decoder states [L x (B, max_len, D_dec)]
            idx: Index to extract state from batch of states

        Returns:
            state_idx: Decoder state for given id [L x (1, max_len, dec_dim)]

        """
        if batch_states[0] is not None:
            state_idx = [
                batch_states[layer][idx] for layer in range(len(self.decoders))
            ]
        else:
            state_idx = batch_states

        return state_idx

    def _create_batch_states(
        self,
        batch_states: List[torch.Tensor],
        l_states: List[List[torch.Tensor]],
        l_tokens: List[int],
    ) -> List[torch.Tensor]:
        """Create batch of decoder states.

        Args:
            batch_states: Decoder states [L x (B, max_len, D_dec)]
            l_states: List of single decoder states [B x [L x (1, max_len, D_dec)]]
            l_tokens: Token sequences

        Returns:
            batch_states: Decoder states [L x (B, max_len, D_dec)]

        """
        if batch_states[0] is not None:
            max_len = max([len(t) for t in l_tokens])

            for layer in range(len(self.decoders)):
                batch_states[layer] = pad_batch_state(
                    [s[layer] for s in l_states], max_len, self.blank
                )

        return batch_states


class TransformerDecoder(BaseTransformerDecoder):
    def __init__(
        self,
        vocab_size: int,
        encoder_output_size: int,
        attention_heads: int = 4,
        linear_units: int = 2048,
        num_blocks: int = 6,
        dropout_rate: float = 0.1,
        positional_dropout_rate: float = 0.1,
        self_attention_dropout_rate: float = 0.0,
        src_attention_dropout_rate: float = 0.0,
        input_layer: str = "embed",
        use_output_layer: bool = True,
        pos_enc_class=PositionalEncoding,
        normalize_before: bool = True,
        concat_after: bool = False,
        use_attention: bool = True,
        embed_pad: Optional[int] = None,
    ):
        assert check_argument_types()
        super().__init__(
            vocab_size=vocab_size,
            encoder_output_size=encoder_output_size,
            dropout_rate=dropout_rate,
            positional_dropout_rate=positional_dropout_rate,
            input_layer=input_layer,
            use_output_layer=use_output_layer,
            pos_enc_class=pos_enc_class,
            normalize_before=normalize_before,
            use_attention=use_attention,
            embed_pad=embed_pad,
        )

        attention_dim = encoder_output_size

        if self.use_attention:
            self.decoders = repeat(
                num_blocks,
                lambda lnum: DecoderLayer(
                    attention_dim,
                    MultiHeadedAttention(
                        attention_heads, attention_dim, self_attention_dropout_rate
                    ),
                    MultiHeadedAttention(
                        attention_heads, attention_dim, src_attention_dropout_rate
                    ),
                    PositionwiseFeedForward(attention_dim, linear_units, dropout_rate),
                    dropout_rate,
                    normalize_before,
                    concat_after,
                ),
            )
        else:
            self.decoders = repeat(
                num_blocks,
                lambda lnum: TransDecoderLayer(
                    attention_dim,
                    MultiHeadedAttention(
                        attention_heads, attention_dim, self_attention_dropout_rate
                    ),
                    PositionwiseFeedForward(attention_dim, linear_units, dropout_rate),
                    dropout_rate,
                ),
            )


class LightweightConvolutionTransformerDecoder(BaseTransformerDecoder):
    def __init__(
        self,
        vocab_size: int,
        encoder_output_size: int,
        attention_heads: int = 4,
        linear_units: int = 2048,
        num_blocks: int = 6,
        dropout_rate: float = 0.1,
        positional_dropout_rate: float = 0.1,
        self_attention_dropout_rate: float = 0.0,
        src_attention_dropout_rate: float = 0.0,
        input_layer: str = "embed",
        use_output_layer: bool = True,
        pos_enc_class=PositionalEncoding,
        normalize_before: bool = True,
        concat_after: bool = False,
        conv_wshare: int = 4,
        conv_kernel_length: Sequence[int] = (11, 11, 11, 11, 11, 11),
        conv_usebias: int = False,
        use_attention: bool = True,
        embed_pad: Optional[int] = None,
    ):
        assert check_argument_types()
        if len(conv_kernel_length) != num_blocks:
            raise ValueError(
                "conv_kernel_length must have equal number of values to num_blocks: "
                f"{len(conv_kernel_length)} != {num_blocks}"
            )
        super().__init__(
            vocab_size=vocab_size,
            encoder_output_size=encoder_output_size,
            dropout_rate=dropout_rate,
            positional_dropout_rate=positional_dropout_rate,
            input_layer=input_layer,
            use_output_layer=use_output_layer,
            pos_enc_class=pos_enc_class,
            normalize_before=normalize_before,
            use_attention=use_attention,
            embed_pad=embed_pad,
        )

        attention_dim = encoder_output_size
<<<<<<< HEAD

        if self.use_attention:
            self.decoders = repeat(
                num_blocks,
                lambda lnum: DecoderLayer(
                    attention_dim,
                    LightweightConvolution(
                        wshare=conv_wshare,
                        n_feat=attention_dim,
                        dropout_rate=self_attention_dropout_rate,
                        kernel_size_str="_".join(map(str, conv_kernel_length)),
                        lnum=lnum,
                        use_kernel_mask=True,
                        use_bias=conv_usebias,
                    ),
                    MultiHeadedAttention(
                        attention_heads, attention_dim, src_attention_dropout_rate
                    ),
                    PositionwiseFeedForward(attention_dim, linear_units, dropout_rate),
                    dropout_rate,
                    normalize_before,
                    concat_after,
=======
        self.decoders = repeat(
            num_blocks,
            lambda lnum: DecoderLayer(
                attention_dim,
                LightweightConvolution(
                    wshare=conv_wshare,
                    n_feat=attention_dim,
                    dropout_rate=self_attention_dropout_rate,
                    kernel_size=conv_kernel_length[lnum],
                    use_kernel_mask=True,
                    use_bias=conv_usebias,
>>>>>>> c9319e1c
                ),
            )
        else:
            self.decoders = repeat(
                num_blocks,
                lambda lnum: TransDecoderLayer(
                    attention_dim,
                    LightweightConvolution(
                        wshare=conv_wshare,
                        n_feat=attention_dim,
                        dropout_rate=self_attention_dropout_rate,
                        kernel_size_str="_".join(map(str, conv_kernel_length)),
                        lnum=lnum,
                        use_kernel_mask=True,
                        use_bias=conv_usebias,
                    ),
                    PositionwiseFeedForward(attention_dim, linear_units, dropout_rate),
                    dropout_rate,
                ),
            )


class LightweightConvolution2DTransformerDecoder(BaseTransformerDecoder):
    def __init__(
        self,
        vocab_size: int,
        encoder_output_size: int,
        attention_heads: int = 4,
        linear_units: int = 2048,
        num_blocks: int = 6,
        dropout_rate: float = 0.1,
        positional_dropout_rate: float = 0.1,
        self_attention_dropout_rate: float = 0.0,
        src_attention_dropout_rate: float = 0.0,
        input_layer: str = "embed",
        use_output_layer: bool = True,
        pos_enc_class=PositionalEncoding,
        normalize_before: bool = True,
        concat_after: bool = False,
        conv_wshare: int = 4,
        conv_kernel_length: Sequence[int] = (11, 11, 11, 11, 11, 11),
        conv_usebias: int = False,
        use_attention: bool = True,
        embed_pad: Optional[int] = None,
    ):
        assert check_argument_types()
        if len(conv_kernel_length) != num_blocks:
            raise ValueError(
                "conv_kernel_length must have equal number of values to num_blocks: "
                f"{len(conv_kernel_length)} != {num_blocks}"
            )
        super().__init__(
            vocab_size=vocab_size,
            encoder_output_size=encoder_output_size,
            dropout_rate=dropout_rate,
            positional_dropout_rate=positional_dropout_rate,
            input_layer=input_layer,
            use_output_layer=use_output_layer,
            pos_enc_class=pos_enc_class,
            normalize_before=normalize_before,
            use_attention=use_attention,
            embed_pad=embed_pad,
        )

        attention_dim = encoder_output_size
<<<<<<< HEAD

        if self.use_attention:
            self.decoders = repeat(
                num_blocks,
                lambda lnum: DecoderLayer(
                    attention_dim,
                    LightweightConvolution2D(
                        wshare=conv_wshare,
                        n_feat=attention_dim,
                        dropout_rate=self_attention_dropout_rate,
                        kernel_size_str="_".join(map(str, conv_kernel_length)),
                        lnum=lnum,
                        use_kernel_mask=True,
                        use_bias=conv_usebias,
                    ),
                    MultiHeadedAttention(
                        attention_heads, attention_dim, src_attention_dropout_rate
                    ),
                    PositionwiseFeedForward(attention_dim, linear_units, dropout_rate),
                    dropout_rate,
                    normalize_before,
                    concat_after,
=======
        self.decoders = repeat(
            num_blocks,
            lambda lnum: DecoderLayer(
                attention_dim,
                LightweightConvolution2D(
                    wshare=conv_wshare,
                    n_feat=attention_dim,
                    dropout_rate=self_attention_dropout_rate,
                    kernel_size=conv_kernel_length[lnum],
                    use_kernel_mask=True,
                    use_bias=conv_usebias,
>>>>>>> c9319e1c
                ),
            )
        else:
            self.decoders = repeat(
                num_blocks,
                lambda lnum: TransDecoderLayer(
                    attention_dim,
                    LightweightConvolution2D(
                        wshare=conv_wshare,
                        n_feat=attention_dim,
                        dropout_rate=self_attention_dropout_rate,
                        kernel_size_str="_".join(map(str, conv_kernel_length)),
                        lnum=lnum,
                        use_kernel_mask=True,
                        use_bias=conv_usebias,
                    ),
                    PositionwiseFeedForward(attention_dim, linear_units, dropout_rate),
                    dropout_rate,
                ),
            )


class DynamicConvolutionTransformerDecoder(BaseTransformerDecoder):
    def __init__(
        self,
        vocab_size: int,
        encoder_output_size: int,
        attention_heads: int = 4,
        linear_units: int = 2048,
        num_blocks: int = 6,
        dropout_rate: float = 0.1,
        positional_dropout_rate: float = 0.1,
        self_attention_dropout_rate: float = 0.0,
        src_attention_dropout_rate: float = 0.0,
        input_layer: str = "embed",
        use_output_layer: bool = True,
        pos_enc_class=PositionalEncoding,
        normalize_before: bool = True,
        concat_after: bool = False,
        conv_wshare: int = 4,
        conv_kernel_length: Sequence[int] = (11, 11, 11, 11, 11, 11),
        conv_usebias: int = False,
        use_attention: bool = True,
        embed_pad: Optional[int] = None,
    ):
        assert check_argument_types()
        if len(conv_kernel_length) != num_blocks:
            raise ValueError(
                "conv_kernel_length must have equal number of values to num_blocks: "
                f"{len(conv_kernel_length)} != {num_blocks}"
            )
        super().__init__(
            vocab_size=vocab_size,
            encoder_output_size=encoder_output_size,
            dropout_rate=dropout_rate,
            positional_dropout_rate=positional_dropout_rate,
            input_layer=input_layer,
            use_output_layer=use_output_layer,
            pos_enc_class=pos_enc_class,
            normalize_before=normalize_before,
            use_attention=use_attention,
            embed_pad=embed_pad,
        )
        attention_dim = encoder_output_size

<<<<<<< HEAD
        if self.use_attention:
            self.decoders = repeat(
                num_blocks,
                lambda lnum: DecoderLayer(
                    attention_dim,
                    DynamicConvolution(
                        wshare=conv_wshare,
                        n_feat=attention_dim,
                        dropout_rate=self_attention_dropout_rate,
                        kernel_size_str="_".join(map(str, conv_kernel_length)),
                        lnum=lnum,
                        use_kernel_mask=True,
                        use_bias=conv_usebias,
                    ),
                    MultiHeadedAttention(
                        attention_heads, attention_dim, src_attention_dropout_rate
                    ),
                    PositionwiseFeedForward(attention_dim, linear_units, dropout_rate),
                    dropout_rate,
                    normalize_before,
                    concat_after,
=======
        self.decoders = repeat(
            num_blocks,
            lambda lnum: DecoderLayer(
                attention_dim,
                DynamicConvolution(
                    wshare=conv_wshare,
                    n_feat=attention_dim,
                    dropout_rate=self_attention_dropout_rate,
                    kernel_size=conv_kernel_length[lnum],
                    use_kernel_mask=True,
                    use_bias=conv_usebias,
>>>>>>> c9319e1c
                ),
            )
        else:
            self.decoders = repeat(
                num_blocks,
                lambda lnum: TransDecoderLayer(
                    attention_dim,
                    DynamicConvolution(
                        wshare=conv_wshare,
                        n_feat=attention_dim,
                        dropout_rate=self_attention_dropout_rate,
                        kernel_size_str="_".join(map(str, conv_kernel_length)),
                        lnum=lnum,
                        use_kernel_mask=True,
                        use_bias=conv_usebias,
                    ),
                    PositionwiseFeedForward(attention_dim, linear_units, dropout_rate),
                    dropout_rate,
                ),
            )


class DynamicConvolution2DTransformerDecoder(BaseTransformerDecoder):
    def __init__(
        self,
        vocab_size: int,
        encoder_output_size: int,
        attention_heads: int = 4,
        linear_units: int = 2048,
        num_blocks: int = 6,
        dropout_rate: float = 0.1,
        positional_dropout_rate: float = 0.1,
        self_attention_dropout_rate: float = 0.0,
        src_attention_dropout_rate: float = 0.0,
        input_layer: str = "embed",
        use_output_layer: bool = True,
        pos_enc_class=PositionalEncoding,
        normalize_before: bool = True,
        concat_after: bool = False,
        conv_wshare: int = 4,
        conv_kernel_length: Sequence[int] = (11, 11, 11, 11, 11, 11),
        conv_usebias: int = False,
        use_attention: bool = True,
        embed_pad: Optional[int] = None,
    ):
        assert check_argument_types()
        if len(conv_kernel_length) != num_blocks:
            raise ValueError(
                "conv_kernel_length must have equal number of values to num_blocks: "
                f"{len(conv_kernel_length)} != {num_blocks}"
            )
        super().__init__(
            vocab_size=vocab_size,
            encoder_output_size=encoder_output_size,
            dropout_rate=dropout_rate,
            positional_dropout_rate=positional_dropout_rate,
            input_layer=input_layer,
            use_output_layer=use_output_layer,
            pos_enc_class=pos_enc_class,
            normalize_before=normalize_before,
            use_attention=use_attention,
            embed_pad=embed_pad,
        )
        attention_dim = encoder_output_size

<<<<<<< HEAD
        if self.use_attention:
            self.decoders = repeat(
                num_blocks,
                lambda lnum: DecoderLayer(
                    attention_dim,
                    DynamicConvolution2D(
                        wshare=conv_wshare,
                        n_feat=attention_dim,
                        dropout_rate=self_attention_dropout_rate,
                        kernel_size_str="_".join(map(str, conv_kernel_length)),
                        lnum=lnum,
                        use_kernel_mask=True,
                        use_bias=conv_usebias,
                    ),
                    MultiHeadedAttention(
                        attention_heads, attention_dim, src_attention_dropout_rate
                    ),
                    PositionwiseFeedForward(attention_dim, linear_units, dropout_rate),
                    dropout_rate,
                    normalize_before,
                    concat_after,
=======
        self.decoders = repeat(
            num_blocks,
            lambda lnum: DecoderLayer(
                attention_dim,
                DynamicConvolution2D(
                    wshare=conv_wshare,
                    n_feat=attention_dim,
                    dropout_rate=self_attention_dropout_rate,
                    kernel_size=conv_kernel_length[lnum],
                    use_kernel_mask=True,
                    use_bias=conv_usebias,
>>>>>>> c9319e1c
                ),
            )
        else:
            self.decoders = repeat(
                num_blocks,
                lambda lnum: TransDecoderLayer(
                    attention_dim,
                    DynamicConvolution2D(
                        wshare=conv_wshare,
                        n_feat=attention_dim,
                        dropout_rate=self_attention_dropout_rate,
                        kernel_size_str="_".join(map(str, conv_kernel_length)),
                        lnum=lnum,
                        use_kernel_mask=True,
                        use_bias=conv_usebias,
                    ),
                    PositionwiseFeedForward(attention_dim, linear_units, dropout_rate),
                    dropout_rate,
                ),
            )<|MERGE_RESOLUTION|>--- conflicted
+++ resolved
@@ -139,7 +139,6 @@
         tgt = ys_in_pad
         x = self.embed(tgt)
 
-<<<<<<< HEAD
         if self.use_attention:
             # tgt_mask: (B, 1, L)
             tgt_mask = (~make_pad_mask(ys_in_lens)[:, None, :]).to(tgt.device)
@@ -162,12 +161,6 @@
 
             x, tgt_mask = self.decoders(x, tgt_mask)
             olens = tgt_mask
-=======
-        memory = hs_pad
-        memory_mask = (~make_pad_mask(hlens, maxlen=memory.size(1)))[:, None, :].to(
-            memory.device
-        )
->>>>>>> c9319e1c
 
         if self.normalize_before:
             x = self.after_norm(x)
@@ -564,7 +557,6 @@
         )
 
         attention_dim = encoder_output_size
-<<<<<<< HEAD
 
         if self.use_attention:
             self.decoders = repeat(
@@ -575,8 +567,7 @@
                         wshare=conv_wshare,
                         n_feat=attention_dim,
                         dropout_rate=self_attention_dropout_rate,
-                        kernel_size_str="_".join(map(str, conv_kernel_length)),
-                        lnum=lnum,
+                        kernel_size=conv_kernel_length[lnum],
                         use_kernel_mask=True,
                         use_bias=conv_usebias,
                     ),
@@ -587,19 +578,6 @@
                     dropout_rate,
                     normalize_before,
                     concat_after,
-=======
-        self.decoders = repeat(
-            num_blocks,
-            lambda lnum: DecoderLayer(
-                attention_dim,
-                LightweightConvolution(
-                    wshare=conv_wshare,
-                    n_feat=attention_dim,
-                    dropout_rate=self_attention_dropout_rate,
-                    kernel_size=conv_kernel_length[lnum],
-                    use_kernel_mask=True,
-                    use_bias=conv_usebias,
->>>>>>> c9319e1c
                 ),
             )
         else:
@@ -611,8 +589,7 @@
                         wshare=conv_wshare,
                         n_feat=attention_dim,
                         dropout_rate=self_attention_dropout_rate,
-                        kernel_size_str="_".join(map(str, conv_kernel_length)),
-                        lnum=lnum,
+                        kernel_size_str=conv_kernel_length[lnum],
                         use_kernel_mask=True,
                         use_bias=conv_usebias,
                     ),
@@ -665,7 +642,6 @@
         )
 
         attention_dim = encoder_output_size
-<<<<<<< HEAD
 
         if self.use_attention:
             self.decoders = repeat(
@@ -676,8 +652,7 @@
                         wshare=conv_wshare,
                         n_feat=attention_dim,
                         dropout_rate=self_attention_dropout_rate,
-                        kernel_size_str="_".join(map(str, conv_kernel_length)),
-                        lnum=lnum,
+                        kernel_size_str=conv_kernel_length[lnum],
                         use_kernel_mask=True,
                         use_bias=conv_usebias,
                     ),
@@ -688,19 +663,6 @@
                     dropout_rate,
                     normalize_before,
                     concat_after,
-=======
-        self.decoders = repeat(
-            num_blocks,
-            lambda lnum: DecoderLayer(
-                attention_dim,
-                LightweightConvolution2D(
-                    wshare=conv_wshare,
-                    n_feat=attention_dim,
-                    dropout_rate=self_attention_dropout_rate,
-                    kernel_size=conv_kernel_length[lnum],
-                    use_kernel_mask=True,
-                    use_bias=conv_usebias,
->>>>>>> c9319e1c
                 ),
             )
         else:
@@ -712,8 +674,7 @@
                         wshare=conv_wshare,
                         n_feat=attention_dim,
                         dropout_rate=self_attention_dropout_rate,
-                        kernel_size_str="_".join(map(str, conv_kernel_length)),
-                        lnum=lnum,
+                        kernel_size_str=conv_kernel_length[lnum],
                         use_kernel_mask=True,
                         use_bias=conv_usebias,
                     ),
@@ -766,7 +727,6 @@
         )
         attention_dim = encoder_output_size
 
-<<<<<<< HEAD
         if self.use_attention:
             self.decoders = repeat(
                 num_blocks,
@@ -776,8 +736,7 @@
                         wshare=conv_wshare,
                         n_feat=attention_dim,
                         dropout_rate=self_attention_dropout_rate,
-                        kernel_size_str="_".join(map(str, conv_kernel_length)),
-                        lnum=lnum,
+                        kernel_size_str=conv_kernel_length[lnum],
                         use_kernel_mask=True,
                         use_bias=conv_usebias,
                     ),
@@ -788,21 +747,6 @@
                     dropout_rate,
                     normalize_before,
                     concat_after,
-=======
-        self.decoders = repeat(
-            num_blocks,
-            lambda lnum: DecoderLayer(
-                attention_dim,
-                DynamicConvolution(
-                    wshare=conv_wshare,
-                    n_feat=attention_dim,
-                    dropout_rate=self_attention_dropout_rate,
-                    kernel_size=conv_kernel_length[lnum],
-                    use_kernel_mask=True,
-                    use_bias=conv_usebias,
->>>>>>> c9319e1c
-                ),
-            )
         else:
             self.decoders = repeat(
                 num_blocks,
@@ -812,8 +756,7 @@
                         wshare=conv_wshare,
                         n_feat=attention_dim,
                         dropout_rate=self_attention_dropout_rate,
-                        kernel_size_str="_".join(map(str, conv_kernel_length)),
-                        lnum=lnum,
+                        kernel_size_str=conv_kernel_length[lnum],
                         use_kernel_mask=True,
                         use_bias=conv_usebias,
                     ),
@@ -866,7 +809,6 @@
         )
         attention_dim = encoder_output_size
 
-<<<<<<< HEAD
         if self.use_attention:
             self.decoders = repeat(
                 num_blocks,
@@ -876,8 +818,7 @@
                         wshare=conv_wshare,
                         n_feat=attention_dim,
                         dropout_rate=self_attention_dropout_rate,
-                        kernel_size_str="_".join(map(str, conv_kernel_length)),
-                        lnum=lnum,
+                        kernel_size=conv_kernel_length[lnum],
                         use_kernel_mask=True,
                         use_bias=conv_usebias,
                     ),
@@ -888,19 +829,6 @@
                     dropout_rate,
                     normalize_before,
                     concat_after,
-=======
-        self.decoders = repeat(
-            num_blocks,
-            lambda lnum: DecoderLayer(
-                attention_dim,
-                DynamicConvolution2D(
-                    wshare=conv_wshare,
-                    n_feat=attention_dim,
-                    dropout_rate=self_attention_dropout_rate,
-                    kernel_size=conv_kernel_length[lnum],
-                    use_kernel_mask=True,
-                    use_bias=conv_usebias,
->>>>>>> c9319e1c
                 ),
             )
         else:
@@ -912,8 +840,7 @@
                         wshare=conv_wshare,
                         n_feat=attention_dim,
                         dropout_rate=self_attention_dropout_rate,
-                        kernel_size_str="_".join(map(str, conv_kernel_length)),
-                        lnum=lnum,
+                        kernel_size=conv_kernel_length[lnum],
                         use_kernel_mask=True,
                         use_bias=conv_usebias,
                     ),

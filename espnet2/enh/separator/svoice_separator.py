--- conflicted
+++ resolved
@@ -1,10 +1,6 @@
 import math
 from collections import OrderedDict
-<<<<<<< HEAD
-from typing import List, Tuple
-=======
 from typing import Dict, List, Optional, Tuple
->>>>>>> 57c05436
 
 import torch
 import torch.nn as nn

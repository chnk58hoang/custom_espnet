--- conflicted
+++ resolved
@@ -4,11 +4,7 @@
 """GAN-based Neural Codec abstrast class."""
 
 from abc import ABC, abstractmethod
-<<<<<<< HEAD
-from typing import Dict, Union, Any
-=======
 from typing import Any, Dict, Union
->>>>>>> 3b101091
 
 import torch
 

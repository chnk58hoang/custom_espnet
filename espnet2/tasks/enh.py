--- conflicted
+++ resolved
@@ -98,13 +98,9 @@
 
 loss_wrapper_choices = ClassChoices(
     name="loss_wrappers",
-<<<<<<< HEAD
-    classes=dict(pit=PITSolver, fixed_order=FixedOrderSolver, dpcl=DPCLSolver),
-=======
     classes=dict(
-        pit=PITSolver, fixed_order=FixedOrderSolver, multilayer_pit=MultiLayerPITSolver
+        pit=PITSolver, fixed_order=FixedOrderSolver, multilayer_pit=MultiLayerPITSolver, dpcl=DPCLSolver
     ),
->>>>>>> f6a2522a
     type_check=AbsLossWrapper,
     default=None,
 )

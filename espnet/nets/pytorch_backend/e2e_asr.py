#!/usr/bin/env python

# Copyright 2017 Johns Hopkins University (Shinji Watanabe)
#  Apache 2.0  (http://www.apache.org/licenses/LICENSE-2.0)


from __future__ import division

import argparse
import logging
import math
import os

import editdistance

import chainer
import numpy as np
import six
import torch

from itertools import groupby

from chainer import reporter

from espnet.nets.asr_interface import ASRInterface
from espnet.nets.e2e_asr_common import label_smoothing_dist
from espnet.nets.pytorch_backend.ctc import ctc_for
from espnet.nets.pytorch_backend.nets_utils import pad_list
from espnet.nets.pytorch_backend.nets_utils import to_device
from espnet.nets.pytorch_backend.nets_utils import to_torch_tensor
from espnet.nets.pytorch_backend.rnn.attentions import att_for
from espnet.nets.pytorch_backend.rnn.decoders import decoder_for
from espnet.nets.pytorch_backend.rnn.encoders import encoder_for

CTC_LOSS_THRESHOLD = 10000


class Reporter(chainer.Chain):
    """A chainer reporter wrapper"""

    def report(self, loss_ctc, loss_att, acc, cer_ctc, cer, wer, mtl_loss):
        reporter.report({'loss_ctc': loss_ctc}, self)
        reporter.report({'loss_att': loss_att}, self)
        reporter.report({'acc': acc}, self)
        reporter.report({'cer_ctc': cer_ctc}, self)
        reporter.report({'cer': cer}, self)
        reporter.report({'wer': wer}, self)
        logging.info('mtl loss:' + str(mtl_loss))
        reporter.report({'loss': mtl_loss}, self)


class E2E(ASRInterface, torch.nn.Module):
    """E2E module

    :param int idim: dimension of inputs
    :param int odim: dimension of outputs
    :param Namespace args: argument Namespace containing options
    :param E2E (torch.nn.Module) asr_model: pre-trained ASR model for encoder initialization
    :param E2E (torch.nn.Module) mt_model: pre-trained NMT model for decoder initialization

    """

<<<<<<< HEAD
    def __init__(self, idim, odim, args, asr_model=None, mt_model=None):
        super(E2E, self).__init__()
=======
    def __init__(self, idim, odim, args):
        torch.nn.Module.__init__(self)
>>>>>>> 6c08b938
        self.mtlalpha = args.mtlalpha
        assert 0.0 <= self.mtlalpha <= 1.0, "mtlalpha should be [0.0, 1.0]"
        self.etype = args.etype
        self.verbose = args.verbose
        self.char_list = args.char_list
        self.outdir = args.outdir
        self.space = args.sym_space
        self.blank = args.sym_blank
        self.reporter = Reporter()

        # below means the last number becomes eos/sos ID
        # note that sos/eos IDs are identical
        self.sos = odim - 1
        self.eos = odim - 1

        # subsample info
        # +1 means input (+1) and layers outputs (args.elayer)
        subsample = np.ones(args.elayers + 1, dtype=np.int)
        if args.etype.endswith("p") and not args.etype.startswith("vgg"):
            ss = args.subsample.split("_")
            for j in range(min(args.elayers + 1, len(ss))):
                subsample[j] = int(ss[j])
        else:
            logging.warning(
                'Subsampling is not performed for vgg*. It is performed in max pooling layers at CNN.')
        logging.info('subsample: ' + ' '.join([str(x) for x in subsample]))
        self.subsample = subsample

        # label smoothing info
        if args.lsm_type and os.path.isfile(args.train_json):
            logging.info("Use label smoothing with " + args.lsm_type)
            labeldist = label_smoothing_dist(odim, args.lsm_type, transcript=args.train_json)
        else:
            labeldist = None

<<<<<<< HEAD
        # multilingual speech translation related
        self.replace_sos = args.replace_sos
=======
        if args.use_frontend:
            # Relative importing because of using python3 syntax
            from espnet.nets.pytorch_backend.frontends.feature_transform \
                import feature_transform_for
            from espnet.nets.pytorch_backend.frontends.frontend \
                import frontend_for

            self.frontend = frontend_for(args, idim)
            self.feature_transform = feature_transform_for(args, (idim - 1) * 2)
            idim = args.n_mels
        else:
            self.frontend = None
>>>>>>> 6c08b938

        # encoder
        self.enc = encoder_for(args, idim, self.subsample)
        # ctc
        self.ctc = ctc_for(args, odim)
        # attention
        self.att = att_for(args)
        # decoder
        self.dec = decoder_for(args, odim, self.sos, self.eos, self.att, labeldist)

        # weight initialization
        self.init_like_chainer()

        # pre-training w/ ASR encoder and NMT decoder
        if asr_model is not None:
            param_dict = dict(asr_model.named_parameters())
            for n, p in self.named_parameters():
                # overwrite the encoder
                if n in param_dict.keys() and p.size() == param_dict[n].size():
                    if 'enc.enc' in n:
                        p.data = param_dict[n].data
                        logging.warning('Overwrite %s' % n)
        if mt_model is not None:
            param_dict = dict(mt_model.named_parameters())
            for n, p in self.named_parameters():
                # overwrite the decoder
                if n in param_dict.keys() and p.size() == param_dict[n].size():
                    if 'dec.' in n or 'att' in n:
                        p.data = param_dict[n].data
                        logging.warning('Overwrite %s' % n)

        # options for beam search
        if 'report_cer' in vars(args) and (args.report_cer or args.report_wer):
            recog_args = {'beam_size': args.beam_size, 'penalty': args.penalty,
                          'ctc_weight': args.ctc_weight, 'maxlenratio': args.maxlenratio,
                          'minlenratio': args.minlenratio, 'lm_weight': args.lm_weight,
                          'rnnlm': args.rnnlm, 'nbest': args.nbest,
                          'space': args.sym_space, 'blank': args.sym_blank,
                          'tgt_lang': False}

            self.recog_args = argparse.Namespace(**recog_args)
            self.report_cer = args.report_cer
            self.report_wer = args.report_wer
        else:
            self.report_cer = False
            self.report_wer = False
        self.rnnlm = None

        self.logzero = -10000000000.0
        self.loss = None
        self.acc = None

    def init_like_chainer(self):
        """Initialize weight like chainer

        chainer basically uses LeCun way: W ~ Normal(0, fan_in ** -0.5), b = 0
        pytorch basically uses W, b ~ Uniform(-fan_in**-0.5, fan_in**-0.5)

        however, there are two exceptions as far as I know.
        - EmbedID.W ~ Normal(0, 1)
        - LSTM.upward.b[forget_gate_range] = 1 (but not used in NStepLSTM)
        """

        def lecun_normal_init_parameters(module):
            for p in module.parameters():
                data = p.data
                if data.dim() == 1:
                    # bias
                    data.zero_()
                elif data.dim() == 2:
                    # linear weight
                    n = data.size(1)
                    stdv = 1. / math.sqrt(n)
                    data.normal_(0, stdv)
                elif data.dim() in (3, 4):
                    # conv weight
                    n = data.size(1)
                    for k in data.size()[2:]:
                        n *= k
                    stdv = 1. / math.sqrt(n)
                    data.normal_(0, stdv)
                else:
                    raise NotImplementedError

        def set_forget_bias_to_one(bias):
            n = bias.size(0)
            start, end = n // 4, n // 2
            bias.data[start:end].fill_(1.)

        lecun_normal_init_parameters(self)
        # exceptions
        # embed weight ~ Normal(0, 1)
        self.dec.embed.weight.data.normal_(0, 1)
        # forget-bias = 1.0
        # https://discuss.pytorch.org/t/set-forget-gate-bias-of-lstm/1745
        for l in six.moves.range(len(self.dec.decoder)):
            set_forget_bias_to_one(self.dec.decoder[l].bias_ih)

    def forward(self, xs_pad, ilens, ys_pad):
        """E2E forward

        :param torch.Tensor xs_pad: batch of padded input sequences (B, Tmax, idim)
        :param torch.Tensor ilens: batch of lengths of input sequences (B)
        :param torch.Tensor ys_pad: batch of padded character id sequence tensor (B, Lmax)
        :return: ctc loass value
        :rtype: torch.Tensor
        :return: attention loss value
        :rtype: torch.Tensor
        :return: accuracy in attention decoder
        :rtype: float
        """
<<<<<<< HEAD
        # 1. encoder
        if self.replace_sos:
            tgt_lang_ids = ys_pad[:, 0:1]
            ys_pad = ys_pad[:, 1:]  # remove target language ID in the beggining
        else:
            tgt_lang_ids = None
        hs_pad, hlens, _ = self.enc(xs_pad, ilens)
=======
        # 0. Frontend
        if self.frontend is not None:
            hs_pad, hlens, mask = self.frontend(to_torch_tensor(xs_pad), ilens)
            hs_pad, hlens = self.feature_transform(hs_pad, hlens)
        else:
            hs_pad, hlens = xs_pad, ilens

        # 1. Encoder
        hs_pad, hlens, _ = self.enc(hs_pad, hlens)
>>>>>>> 6c08b938

        # 2. CTC loss
        if self.mtlalpha == 0:
            self.loss_ctc = None
        else:
            self.loss_ctc = self.ctc(hs_pad, hlens, ys_pad)

        # 3. attention loss
        if self.mtlalpha == 1:
            self.loss_att, acc = None, None
        else:
<<<<<<< HEAD
            loss_att, acc, _ = self.dec(hs_pad, hlens, ys_pad, tgt_lang_ids=tgt_lang_ids)
=======
            self.loss_att, acc = self.dec(hs_pad, hlens, ys_pad)
>>>>>>> 6c08b938
        self.acc = acc

        # 4. compute cer without beam search
        if self.mtlalpha == 0:
            cer_ctc = None
        else:
            cers = []

            y_hats = self.ctc.argmax(hs_pad).data
            for i, y in enumerate(y_hats):
                y_hat = [x[0] for x in groupby(y)]
                y_true = ys_pad[i]

                seq_hat = [self.char_list[int(idx)] for idx in y_hat if int(idx) != -1]
                seq_true = [self.char_list[int(idx)] for idx in y_true if int(idx) != -1]
                seq_hat_text = "".join(seq_hat).replace(self.space, ' ')
                seq_hat_text = seq_hat_text.replace(self.blank, '')
                seq_true_text = "".join(seq_true).replace(self.space, ' ')

                hyp_chars = seq_hat_text.replace(' ', '')
                ref_chars = seq_true_text.replace(' ', '')
                if len(ref_chars) > 0:
                    cers.append(editdistance.eval(hyp_chars, ref_chars) / len(ref_chars))

            cer_ctc = sum(cers) / len(cers) if cers else None

        # 5. compute cer/wer
        if self.training or not (self.report_cer or self.report_wer):
            cer, wer = 0.0, 0.0
            # oracle_cer, oracle_wer = 0.0, 0.0
        else:
            if self.recog_args.ctc_weight > 0.0:
                lpz = self.ctc.log_softmax(hs_pad).data
            else:
                lpz = None

<<<<<<< HEAD
            wers, cers = [], []
            nbest_hyps = self.dec.recognize_beam_batch(
                hs_pad, torch.tensor(hlens), lpz,
                self.recog_args, self.char_list,
                self.rnnlm,
                tgt_lang_ids=tgt_lang_ids.squeeze(1).tolist() if self.replace_sos else None)
=======
            word_eds, word_ref_lens, char_eds, char_ref_lens = [], [], [], []
            nbest_hyps = self.dec.recognize_beam_batch(hs_pad, torch.tensor(hlens), lpz,
                                                       self.recog_args, self.char_list,
                                                       self.rnnlm)
>>>>>>> 6c08b938
            # remove <sos> and <eos>
            y_hats = [nbest_hyp[0]['yseq'][1:-1] for nbest_hyp in nbest_hyps]
            for i, y_hat in enumerate(y_hats):
                y_true = ys_pad[i]

                seq_hat = [self.char_list[int(idx)] for idx in y_hat if int(idx) != -1]
                seq_true = [self.char_list[int(idx)] for idx in y_true if int(idx) != -1]
                seq_hat_text = "".join(seq_hat).replace(self.recog_args.space, ' ')
                seq_hat_text = seq_hat_text.replace(self.recog_args.blank, '')
                seq_true_text = "".join(seq_true).replace(self.recog_args.space, ' ')

                hyp_words = seq_hat_text.split()
                ref_words = seq_true_text.split()
                word_eds.append(editdistance.eval(hyp_words, ref_words))
                word_ref_lens.append(len(ref_words))
                hyp_chars = seq_hat_text.replace(' ', '')
                ref_chars = seq_true_text.replace(' ', '')
                char_eds.append(editdistance.eval(hyp_chars, ref_chars))
                char_ref_lens.append(len(ref_chars))

            wer = 0.0 if not self.report_wer else float(sum(word_eds)) / sum(word_ref_lens)
            cer = 0.0 if not self.report_cer else float(sum(char_eds)) / sum(char_ref_lens)

        alpha = self.mtlalpha
        if alpha == 0:
            self.loss = self.loss_att
            loss_att_data = float(self.loss_att)
            loss_ctc_data = None
        elif alpha == 1:
            self.loss = self.loss_ctc
            loss_att_data = None
            loss_ctc_data = float(self.loss_ctc)
        else:
            self.loss = alpha * self.loss_ctc + (1 - alpha) * self.loss_att
            loss_att_data = float(self.loss_att)
            loss_ctc_data = float(self.loss_ctc)

        loss_data = float(self.loss)
        if loss_data < CTC_LOSS_THRESHOLD and not math.isnan(loss_data):
            self.reporter.report(loss_ctc_data, loss_att_data, acc, cer_ctc, cer, wer, loss_data)
        else:
            logging.warning('loss (=%f) is not correct', loss_data)
        return self.loss

    def recognize(self, x, recog_args, char_list, rnnlm=None):
        """E2E beam search

        :param ndarray x: input acoustic feature (T, D)
        :param Namespace recog_args: argument Namespace containing options
        :param list char_list: list of characters
        :param torch.nn.Module rnnlm: language model module
        :return: N-best decoding results
        :rtype: list
        """
        prev = self.training
        self.eval()
        ilens = [x.shape[0]]

        # subsample frame
        x = x[::self.subsample[0], :]
        h = to_device(self, to_torch_tensor(x).float())
        # make a utt list (1) to use the same interface for encoder
        hs = h.contiguous().unsqueeze(0)

        # 0. Frontend
        if self.frontend is not None:
            enhanced, hlens, mask = self.frontend(hs, ilens)
            hs, hlens = self.feature_transform(enhanced, hlens)
        else:
            hs, hlens = hs, ilens

        # 1. encoder
        hs, _, _ = self.enc(hs, hlens)

        # calculate log P(z_t|X) for CTC scores
        if recog_args.ctc_weight > 0.0:
            lpz = self.ctc.log_softmax(hs)[0]
        else:
            lpz = None

        # 2. Decoder
        # decode the first utterance
        y = self.dec.recognize_beam(hs[0], lpz, recog_args, char_list, rnnlm)

        if prev:
            self.train()

        return y

    def recognize_batch(self, xs, recog_args, char_list, rnnlm=None):
        """E2E beam search

        :param list xs: list of input acoustic feature arrays [(T_1, D), (T_2, D), ...]
        :param Namespace recog_args: argument Namespace containing options
        :param list char_list: list of characters
        :param torch.nn.Module rnnlm: language model module
        :return: N-best decoding results
        :rtype: list
        """
        prev = self.training
        self.eval()
        ilens = np.fromiter((xx.shape[0] for xx in xs), dtype=np.int64)

        # subsample frame
        xs = [xx[::self.subsample[0], :] for xx in xs]
        xs = [to_device(self, to_torch_tensor(xx).float()) for xx in xs]
        xs_pad = pad_list(xs, 0.0)

        # 0. Frontend
        if self.frontend is not None:
            enhanced, hlens, mask = self.frontend(xs_pad, ilens)
            hs_pad, hlens = self.feature_transform(enhanced, hlens)
        else:
            hs_pad, hlens = xs_pad, ilens

        # 1. encoder
        hs_pad, hlens, _ = self.enc(hs_pad, hlens)

        # calculate log P(z_t|X) for CTC scores
        if recog_args.ctc_weight > 0.0:
            lpz = self.ctc.log_softmax(hs_pad)
        else:
            lpz = None

        # 2. decoder
        hlens = torch.tensor(list(map(int, hlens)))  # make sure hlens is tensor
        y = self.dec.recognize_beam_batch(hs_pad, hlens, lpz, recog_args, char_list, rnnlm)

        if prev:
            self.train()
        return y

    def enhance(self, xs):
        """Forwarding only the frontend stage

        :param ndarray xs: input acoustic feature (T, C, F)
        """

        if self.frontend is None:
            raise RuntimeError('Frontend does\'t exist')
        prev = self.training
        self.eval()
        ilens = np.fromiter((xx.shape[0] for xx in xs), dtype=np.int64)

        # subsample frame
        xs = [xx[::self.subsample[0], :] for xx in xs]
        xs = [to_device(self, to_torch_tensor(xx).float()) for xx in xs]
        xs_pad = pad_list(xs, 0.0)
        enhanced, hlensm, mask = self.frontend(xs_pad, ilens)
        if prev:
            self.train()
        return enhanced.cpu().numpy(), mask.cpu().numpy(), ilens

    def calculate_all_attentions(self, xs_pad, ilens, ys_pad):
        """E2E attention calculation

        :param torch.Tensor xs_pad: batch of padded input sequences (B, Tmax, idim)
        :param torch.Tensor ilens: batch of lengths of input sequences (B)
        :param torch.Tensor ys_pad: batch of padded character id sequence tensor (B, Lmax)
        :return: attention weights with the following shape,
            1) multi-head case => attention weights (B, H, Lmax, Tmax),
            2) other case => attention weights (B, Lmax, Tmax).
        :rtype: float ndarray
        """
        with torch.no_grad():
<<<<<<< HEAD
            # encoder
            if self.replace_sos:
                tgt_lang_ids = ys_pad[:, 0:1]
                ys_pad = ys_pad[:, 1:]  # remove target language ID in the beggining
            else:
                tgt_lang_ids = None
            hpad, hlens, _ = self.enc(xs_pad, ilens)

            # decoder
            att_ws = self.dec.calculate_all_attentions(hpad, hlens, ys_pad, tgt_lang_ids=tgt_lang_ids)
=======
            # 0. Frontend
            if self.frontend is not None:
                hs_pad, hlens, mask = self.frontend(to_torch_tensor(xs_pad), ilens)
                hs_pad, hlens = self.feature_transform(hs_pad, hlens)
            else:
                hs_pad, hlens = xs_pad, ilens

            # 1. Encoder
            hpad, hlens, _ = self.enc(hs_pad, hlens)

            # 2. Decoder
            att_ws = self.dec.calculate_all_attentions(hpad, hlens, ys_pad)
>>>>>>> 6c08b938

        return att_ws

    def subsample_frames(self, x):
        # subsample frame
        x = x[::self.subsample[0], :]
        ilen = [x.shape[0]]
        h = to_device(self, torch.from_numpy(
            np.array(x, dtype=np.float32)))
        h.contiguous()
        return h, ilen<|MERGE_RESOLUTION|>--- conflicted
+++ resolved
@@ -60,13 +60,9 @@
 
     """
 
-<<<<<<< HEAD
     def __init__(self, idim, odim, args, asr_model=None, mt_model=None):
         super(E2E, self).__init__()
-=======
-    def __init__(self, idim, odim, args):
         torch.nn.Module.__init__(self)
->>>>>>> 6c08b938
         self.mtlalpha = args.mtlalpha
         assert 0.0 <= self.mtlalpha <= 1.0, "mtlalpha should be [0.0, 1.0]"
         self.etype = args.etype
@@ -102,10 +98,9 @@
         else:
             labeldist = None
 
-<<<<<<< HEAD
         # multilingual speech translation related
         self.replace_sos = args.replace_sos
-=======
+
         if args.use_frontend:
             # Relative importing because of using python3 syntax
             from espnet.nets.pytorch_backend.frontends.feature_transform \
@@ -118,7 +113,6 @@
             idim = args.n_mels
         else:
             self.frontend = None
->>>>>>> 6c08b938
 
         # encoder
         self.enc = encoder_for(args, idim, self.subsample)
@@ -230,15 +224,6 @@
         :return: accuracy in attention decoder
         :rtype: float
         """
-<<<<<<< HEAD
-        # 1. encoder
-        if self.replace_sos:
-            tgt_lang_ids = ys_pad[:, 0:1]
-            ys_pad = ys_pad[:, 1:]  # remove target language ID in the beggining
-        else:
-            tgt_lang_ids = None
-        hs_pad, hlens, _ = self.enc(xs_pad, ilens)
-=======
         # 0. Frontend
         if self.frontend is not None:
             hs_pad, hlens, mask = self.frontend(to_torch_tensor(xs_pad), ilens)
@@ -247,8 +232,13 @@
             hs_pad, hlens = xs_pad, ilens
 
         # 1. Encoder
+        if self.replace_sos:
+            tgt_lang_ids = ys_pad[:, 0:1]
+            ys_pad = ys_pad[:, 1:]  # remove target language ID in the beggining
+        else:
+            tgt_lang_ids = None
+
         hs_pad, hlens, _ = self.enc(hs_pad, hlens)
->>>>>>> 6c08b938
 
         # 2. CTC loss
         if self.mtlalpha == 0:
@@ -260,11 +250,8 @@
         if self.mtlalpha == 1:
             self.loss_att, acc = None, None
         else:
-<<<<<<< HEAD
-            loss_att, acc, _ = self.dec(hs_pad, hlens, ys_pad, tgt_lang_ids=tgt_lang_ids)
-=======
-            self.loss_att, acc = self.dec(hs_pad, hlens, ys_pad)
->>>>>>> 6c08b938
+            # self.loss_att, acc, _ = self.dec(hs_pad, hlens, ys_pad, tgt_lang_ids=tgt_lang_ids)
+            self.loss_att, acc = self.dec(hs_pad, hlens, ys_pad, tgt_lang_ids=tgt_lang_ids)
         self.acc = acc
 
         # 4. compute cer without beam search
@@ -301,19 +288,11 @@
             else:
                 lpz = None
 
-<<<<<<< HEAD
-            wers, cers = [], []
-            nbest_hyps = self.dec.recognize_beam_batch(
-                hs_pad, torch.tensor(hlens), lpz,
-                self.recog_args, self.char_list,
-                self.rnnlm,
-                tgt_lang_ids=tgt_lang_ids.squeeze(1).tolist() if self.replace_sos else None)
-=======
             word_eds, word_ref_lens, char_eds, char_ref_lens = [], [], [], []
             nbest_hyps = self.dec.recognize_beam_batch(hs_pad, torch.tensor(hlens), lpz,
                                                        self.recog_args, self.char_list,
-                                                       self.rnnlm)
->>>>>>> 6c08b938
+                                                       self.rnnlm,
+                                                       tgt_lang_ids=tgt_lang_ids.squeeze(1).tolist() if self.replace_sos else None)
             # remove <sos> and <eos>
             y_hats = [nbest_hyp[0]['yseq'][1:-1] for nbest_hyp in nbest_hyps]
             for i, y_hat in enumerate(y_hats):
@@ -479,18 +458,6 @@
         :rtype: float ndarray
         """
         with torch.no_grad():
-<<<<<<< HEAD
-            # encoder
-            if self.replace_sos:
-                tgt_lang_ids = ys_pad[:, 0:1]
-                ys_pad = ys_pad[:, 1:]  # remove target language ID in the beggining
-            else:
-                tgt_lang_ids = None
-            hpad, hlens, _ = self.enc(xs_pad, ilens)
-
-            # decoder
-            att_ws = self.dec.calculate_all_attentions(hpad, hlens, ys_pad, tgt_lang_ids=tgt_lang_ids)
-=======
             # 0. Frontend
             if self.frontend is not None:
                 hs_pad, hlens, mask = self.frontend(to_torch_tensor(xs_pad), ilens)
@@ -499,11 +466,15 @@
                 hs_pad, hlens = xs_pad, ilens
 
             # 1. Encoder
+            if self.replace_sos:
+                tgt_lang_ids = ys_pad[:, 0:1]
+                ys_pad = ys_pad[:, 1:]  # remove target language ID in the beggining
+            else:
+                tgt_lang_ids = None
             hpad, hlens, _ = self.enc(hs_pad, hlens)
 
             # 2. Decoder
-            att_ws = self.dec.calculate_all_attentions(hpad, hlens, ys_pad)
->>>>>>> 6c08b938
+            att_ws = self.dec.calculate_all_attentions(hpad, hlens, ys_pad, tgt_lang_ids=tgt_lang_ids)
 
         return att_ws
 
